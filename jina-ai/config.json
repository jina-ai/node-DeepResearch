{
  "env": {
    "https_proxy": "",
    "OPENAI_BASE_URL": "",
    "GEMINI_API_KEY": "",
    "OPENAI_API_KEY": "",
    "JINA_API_KEY": "",
    "BRAVE_API_KEY": "",
    "SERPER_API_KEY": "",
    "DEFAULT_MODEL_NAME": ""
  },
  "defaults": {
    "search_provider": "jina",
    "llm_provider": "vertex",
    "step_sleep": 500
  },
  "providers": {
    "vertex": {
      "createClient": "createGoogleVertex",
      "clientConfig": {
        "location": "us-central1"
      }
    },
    "gemini": {
      "createClient": "createGoogleGenerativeAI"
    },
    "openai": {
      "createClient": "createOpenAI",
      "clientConfig": {
        "compatibility": "strict"
      }
    }
  },
  "models": {
    "gemini": {
      "default": {
        "model": "gemini-2.5-flash-preview-04-17",
        "temperature": 0.6,
        "maxTokens": 8000
      },
      "tools": {
        "coder": { "maxTokens": 5000, "model": "gemini-2.0-flash-lite" },
        "searchGrounding": {},
        "dedup": {},
        "evaluator": { "maxTokens": 5000 },
        "errorAnalyzer": { "maxTokens": 1000 },
        "queryRewriter": { "maxTokens": 5000 },
<<<<<<< HEAD
        "agent": {},
=======
        "agent": { "maxTokens": 10000 },
>>>>>>> 2a600782
        "agentBeastMode": {},
        "fallback": { "maxTokens": 8000, "model": "gemini-2.0-flash-lite" }
      }
    },
    "openai": {
      "default": {
        "model": "gpt-4o-mini",
        "temperature": 0,
        "maxTokens": 8000
      },
      "tools": {
        "coder": { "temperature": 0.7 },
        "searchGrounding": { "temperature": 0 },
        "dedup": { "temperature": 0.1 },
        "evaluator": {},
        "errorAnalyzer": {},
        "queryRewriter": { "temperature": 0.1 },
        "agent": { "temperature": 0.7 },
        "agentBeastMode": { "temperature": 0.7 },
        "fallback": { "temperature": 0 }
      }
    }
  }
}<|MERGE_RESOLUTION|>--- conflicted
+++ resolved
@@ -45,11 +45,7 @@
         "evaluator": { "maxTokens": 5000 },
         "errorAnalyzer": { "maxTokens": 1000 },
         "queryRewriter": { "maxTokens": 5000 },
-<<<<<<< HEAD
-        "agent": {},
-=======
         "agent": { "maxTokens": 10000 },
->>>>>>> 2a600782
         "agentBeastMode": {},
         "fallback": { "maxTokens": 8000, "model": "gemini-2.0-flash-lite" }
       }
