<<<<<<< HEAD
import axios from "axios";
=======
import axiosClient from "../utils/axios-client";
>>>>>>> 2226e660
import { TokenTracker } from "../utils/token-tracker";
import { ReadResponse } from "../types";
import { JINA_API_KEY, SCRAPE_DO_API_KEY } from "../config";
import { isBotCheck } from "../utils/bot-detection";
import {
  extractDomainFromUri,
  getDomainCountry,
} from "../utils/domain-country";
import { estimateGeminiTokens } from "../utils/gemini-tools";

export async function readUrl(
  url: string,
  withAllLinks?: boolean,
  tracker?: TokenTracker
): Promise<{ response: ReadResponse }> {
  if (!url.trim()) {
    throw new Error("URL cannot be empty");
  }

  if (!url.startsWith("http://") && !url.startsWith("https://")) {
    throw new Error("Invalid URL, only http and https URLs are supported");
  }

  let responseData: ReadResponse | null = null;
  let lastError: Error | null = null;

  // --- Try Jina First ---
  try {
    console.log(`Attempting to read URL with Jina: ${url}`);
    const jinaHeaders: Record<string, string> = {
<<<<<<< HEAD
      Accept: "application/json",
      Authorization: `Bearer ${JINA_API_KEY}`,
      "Content-Type": "application/json",
      "X-Retain-Images": "none",
      "X-Md-Link-Style": "discarded",
    };
    if (withAllLinks) {
      jinaHeaders["X-With-Links-Summary"] = "all";
    }

    const { data: jinaResponse } = await axios.post<ReadResponse>(
      "https://r.jina.ai/",
=======
      'Accept': 'application/json',
      'Authorization': `Bearer ${JINA_API_KEY}`,
      'Content-Type': 'application/json',
      'X-Retain-Images': 'none',
      'X-Md-Link-Style': 'discarded',
    };
    if (withAllLinks) {
      jinaHeaders['X-With-Links-Summary'] = 'all';
    }

    const { data: jinaResponse } = await axiosClient.post<ReadResponse>(
      'https://r.jina.ai/',
>>>>>>> 2226e660
      { url },
      {
        headers: jinaHeaders,
        timeout: 60000, // 60 seconds timeout
<<<<<<< HEAD
        responseType: "json",
=======
        responseType: 'json',
>>>>>>> 2226e660
      }
    );

    if (!jinaResponse.data) {
      console.log("Jina response data is missing.");
      lastError = new Error("Jina response data is missing.");
    } else if (await isBotCheck(jinaResponse)) {
      console.log("Jina detected bot check.");
      lastError = new Error("Jina detected bot check.");
    } else {
      console.log("Jina request successful.");
      responseData = jinaResponse;
<<<<<<< HEAD
    }
  } catch (error) {
    console.log(
      `Jina request failed: ${
        error instanceof Error ? error.message : String(error)
      }`
    );
    lastError = error instanceof Error ? error : new Error(String(error));
    if (axios.isAxiosError(error) && error.response?.status === 402) {
      // If Jina fails due to insufficient balance, throw immediately
      throw new Error(
        (error.response.data as any)?.readableMessage ||
          "Jina: Insufficient balance"
      );
    }
  }

  // --- Fallback to Scrape.do if Jina failed or returned invalid/bot data ---
  if (!responseData) {
    console.log(
      `Jina failed or returned unusable data, falling back to Scrape.do for URL: ${url}`
    );
    try {
      const domain = extractDomainFromUri(url);
      const domainDetails = await getDomainCountry(domain);
      const scrapeResponse = await axios.get<string>("https://api.scrape.do", {
        params: {
          token: SCRAPE_DO_API_KEY,
          url: url,
          geoCode: domainDetails.country?.code || "us", // Default to 'us' if country code not found
          super: true, // Enable premium proxies if needed
          output: "markdown", // Request markdown output
        },
        timeout: 90000, // Longer timeout for potentially complex scrapes
        responseType: "text", // Expecting markdown text
      });

      if (!scrapeResponse.data || scrapeResponse.data.trim().length === 0) {
        throw new Error("Scrape.do returned empty content.");
      }

      console.log(
        `Scrape.do request successful. Content length: ${scrapeResponse.data.length}`
      );

      // Construct a ReadResponse object from Scrape.do data
      const estimatedTokens = estimateGeminiTokens(scrapeResponse.data);
      const title =
        scrapeResponse.data
          .split("\n")[0]
          .replace(/^#+\s*/, "")
          .trim() || "Content"; // Extract first line as title

=======
    }
  } catch (error) {
    console.log(
      `Jina request failed: ${error instanceof Error ? error.message : String(error)
      }`
    );
    lastError = error instanceof Error ? error : new Error(String(error));
  }

  // --- Fallback to Scrape.do if Jina failed or returned invalid/bot data ---
  if (!responseData) {
    console.log(
      `Jina failed or returned unusable data, falling back to Scrape.do for URL: ${url}`
    );
    try {
      const domain = extractDomainFromUri(url);
      const domainDetails = await getDomainCountry(domain);
      const scrapeResponse = await axiosClient.get<string>("https://api.scrape.do", {
        params: {
          token: SCRAPE_DO_API_KEY,
          url: url,
          geoCode: domainDetails.country?.code || "us", // Default to 'us' if country code not found
          super: true, // Enable premium proxies if needed
          output: "markdown", // Request markdown output
        },
        timeout: 90000, // Longer timeout for potentially complex scrapes
        responseType: "text", // Expecting markdown text
      });

      if (!scrapeResponse.data || scrapeResponse.data.trim().length === 0) {
        throw new Error("Scrape.do returned empty content.");
      }

      console.log(
        `Scrape.do request successful. Content length: ${scrapeResponse.data.length}`
      );

      // Construct a ReadResponse object from Scrape.do data
      const estimatedTokens = estimateGeminiTokens(scrapeResponse.data);
      const title =
        scrapeResponse.data
          .split("\n")[0]
          .replace(/^#+\s*/, "")
          .trim() || "Content"; // Extract first line as title

>>>>>>> 2226e660
      responseData = {
        code: 0, // Assuming success if we get here
        status: 200,
        data: {
          url: url,
          title: title,
          content: scrapeResponse.data,
          description: "", // Scrape.do doesn't provide description in this format
          links: [], // Scrape.do doesn't provide links in this format
          usage: {
            tokens: estimatedTokens,
          },
        },
      };
      lastError = null; // Clear previous Jina error if Scrape.do succeeded
    } catch (error) {
      console.error(
<<<<<<< HEAD
        `Scrape.do request failed: ${
          error instanceof Error ? error.message : String(error)
        }`
      );
      lastError = error instanceof Error ? error : new Error(String(error));
=======
        `Scrape.do request failed: ${error instanceof Error ? error.message : String(error)
        }`
      );
>>>>>>> 2226e660
      // If Scrape.do also fails, throw an error combining the context
      const jinaErrorMsg = lastError?.message
        ? `Jina Error: ${lastError.message}`
        : "Jina failed or returned unusable data.";
<<<<<<< HEAD
      const scrapeErrorMsg = `Scrape.do Error: ${
        error instanceof Error ? error.message : String(error)
      }`;
=======
      const scrapeErrorMsg = `Scrape.do Error: ${error instanceof Error ? error.message : String(error)
        }`;
>>>>>>> 2226e660
      throw new Error(
        `Failed to read URL content. ${jinaErrorMsg}. ${scrapeErrorMsg}`
      );
    }
  }

  if (!responseData || !responseData.data) {
    // This should ideally not be reached if error handling above is correct, but acts as a safeguard
    throw (
      lastError ||
      new Error("Failed to obtain valid response data from any source.")
    );
  }

  console.log("Read successful:", {
    title: responseData.data.title,
    url: responseData.data.url,
    tokens: responseData.data.usage?.tokens || 0,
<<<<<<< HEAD
    source: lastError === null ? "Jina" : "Scrape.do", // Indicate the source
=======
    source: lastError === null && responseData.code === 0 && responseData.status === 200 && responseData.data.content.length > 0 ? "Jina" : "Scrape.do", // Indicate the source
>>>>>>> 2226e660
  });

  const tokens = responseData.data.usage?.tokens || 0;
  const tokenTracker = tracker || new TokenTracker();
<<<<<<< HEAD
  tokenTracker.trackUsage("read", {
    totalTokens: tokens,
    promptTokens: url.length, // Keep original URL length as prompt approximation
    completionTokens: tokens, // Use calculated/estimated tokens as completion
=======
  tokenTracker.trackUsage('read', {
    totalTokens: tokens,
    promptTokens: url.length, // Keep original URL length as prompt approximation
    completionTokens: tokens // Use calculated/estimated tokens as completion
>>>>>>> 2226e660
  });

  return { response: responseData };
}<|MERGE_RESOLUTION|>--- conflicted
+++ resolved
@@ -1,8 +1,4 @@
-<<<<<<< HEAD
-import axios from "axios";
-=======
 import axiosClient from "../utils/axios-client";
->>>>>>> 2226e660
 import { TokenTracker } from "../utils/token-tracker";
 import { ReadResponse } from "../types";
 import { JINA_API_KEY, SCRAPE_DO_API_KEY } from "../config";
@@ -33,20 +29,6 @@
   try {
     console.log(`Attempting to read URL with Jina: ${url}`);
     const jinaHeaders: Record<string, string> = {
-<<<<<<< HEAD
-      Accept: "application/json",
-      Authorization: `Bearer ${JINA_API_KEY}`,
-      "Content-Type": "application/json",
-      "X-Retain-Images": "none",
-      "X-Md-Link-Style": "discarded",
-    };
-    if (withAllLinks) {
-      jinaHeaders["X-With-Links-Summary"] = "all";
-    }
-
-    const { data: jinaResponse } = await axios.post<ReadResponse>(
-      "https://r.jina.ai/",
-=======
       'Accept': 'application/json',
       'Authorization': `Bearer ${JINA_API_KEY}`,
       'Content-Type': 'application/json',
@@ -59,16 +41,11 @@
 
     const { data: jinaResponse } = await axiosClient.post<ReadResponse>(
       'https://r.jina.ai/',
->>>>>>> 2226e660
       { url },
       {
         headers: jinaHeaders,
         timeout: 60000, // 60 seconds timeout
-<<<<<<< HEAD
-        responseType: "json",
-=======
         responseType: 'json',
->>>>>>> 2226e660
       }
     );
 
@@ -81,7 +58,6 @@
     } else {
       console.log("Jina request successful.");
       responseData = jinaResponse;
-<<<<<<< HEAD
     }
   } catch (error) {
     console.log(
@@ -135,53 +111,6 @@
           .replace(/^#+\s*/, "")
           .trim() || "Content"; // Extract first line as title
 
-=======
-    }
-  } catch (error) {
-    console.log(
-      `Jina request failed: ${error instanceof Error ? error.message : String(error)
-      }`
-    );
-    lastError = error instanceof Error ? error : new Error(String(error));
-  }
-
-  // --- Fallback to Scrape.do if Jina failed or returned invalid/bot data ---
-  if (!responseData) {
-    console.log(
-      `Jina failed or returned unusable data, falling back to Scrape.do for URL: ${url}`
-    );
-    try {
-      const domain = extractDomainFromUri(url);
-      const domainDetails = await getDomainCountry(domain);
-      const scrapeResponse = await axiosClient.get<string>("https://api.scrape.do", {
-        params: {
-          token: SCRAPE_DO_API_KEY,
-          url: url,
-          geoCode: domainDetails.country?.code || "us", // Default to 'us' if country code not found
-          super: true, // Enable premium proxies if needed
-          output: "markdown", // Request markdown output
-        },
-        timeout: 90000, // Longer timeout for potentially complex scrapes
-        responseType: "text", // Expecting markdown text
-      });
-
-      if (!scrapeResponse.data || scrapeResponse.data.trim().length === 0) {
-        throw new Error("Scrape.do returned empty content.");
-      }
-
-      console.log(
-        `Scrape.do request successful. Content length: ${scrapeResponse.data.length}`
-      );
-
-      // Construct a ReadResponse object from Scrape.do data
-      const estimatedTokens = estimateGeminiTokens(scrapeResponse.data);
-      const title =
-        scrapeResponse.data
-          .split("\n")[0]
-          .replace(/^#+\s*/, "")
-          .trim() || "Content"; // Extract first line as title
-
->>>>>>> 2226e660
       responseData = {
         code: 0, // Assuming success if we get here
         status: 200,
@@ -199,29 +128,18 @@
       lastError = null; // Clear previous Jina error if Scrape.do succeeded
     } catch (error) {
       console.error(
-<<<<<<< HEAD
         `Scrape.do request failed: ${
           error instanceof Error ? error.message : String(error)
         }`
       );
       lastError = error instanceof Error ? error : new Error(String(error));
-=======
-        `Scrape.do request failed: ${error instanceof Error ? error.message : String(error)
-        }`
-      );
->>>>>>> 2226e660
       // If Scrape.do also fails, throw an error combining the context
       const jinaErrorMsg = lastError?.message
         ? `Jina Error: ${lastError.message}`
         : "Jina failed or returned unusable data.";
-<<<<<<< HEAD
       const scrapeErrorMsg = `Scrape.do Error: ${
         error instanceof Error ? error.message : String(error)
       }`;
-=======
-      const scrapeErrorMsg = `Scrape.do Error: ${error instanceof Error ? error.message : String(error)
-        }`;
->>>>>>> 2226e660
       throw new Error(
         `Failed to read URL content. ${jinaErrorMsg}. ${scrapeErrorMsg}`
       );
@@ -240,26 +158,15 @@
     title: responseData.data.title,
     url: responseData.data.url,
     tokens: responseData.data.usage?.tokens || 0,
-<<<<<<< HEAD
     source: lastError === null ? "Jina" : "Scrape.do", // Indicate the source
-=======
-    source: lastError === null && responseData.code === 0 && responseData.status === 200 && responseData.data.content.length > 0 ? "Jina" : "Scrape.do", // Indicate the source
->>>>>>> 2226e660
   });
 
   const tokens = responseData.data.usage?.tokens || 0;
   const tokenTracker = tracker || new TokenTracker();
-<<<<<<< HEAD
   tokenTracker.trackUsage("read", {
     totalTokens: tokens,
     promptTokens: url.length, // Keep original URL length as prompt approximation
     completionTokens: tokens, // Use calculated/estimated tokens as completion
-=======
-  tokenTracker.trackUsage('read', {
-    totalTokens: tokens,
-    promptTokens: url.length, // Keep original URL length as prompt approximation
-    completionTokens: tokens // Use calculated/estimated tokens as completion
->>>>>>> 2226e660
   });
 
   return { response: responseData };
