--- conflicted
+++ resolved
@@ -67,17 +67,18 @@
 
 // Helper function to get embeddings for a batch with retry logic for missing indices
 async function getBatchEmbeddingsWithRetry(
-  batchTexts: string[],
+  batchTexts: string[] | Record<string, string>[],
   options: {
     task?: "text-matching" | "retrieval.passage" | "retrieval.query",
     dimensions?: number,
     late_chunking?: boolean,
-    embedding_type?: string
+    embedding_type?: string,
+    model?: string,
   },
   currentBatch: number,
   batchCount: number
 ): Promise<{ batchEmbeddings: number[][], batchTokens: number }> {
-  let batchEmbeddings: number[][] = [];
+  const batchEmbeddings: number[][] = [];
   let batchTokens = 0;
   let retryCount = 0;
   let textsToProcess = [...batchTexts]; // Copy the original texts
@@ -90,15 +91,8 @@
 
   while (textsToProcess.length > 0 && retryCount < MAX_RETRIES) {
     const request: JinaEmbeddingRequest = {
-<<<<<<< HEAD
       model: options.model || "jina-embeddings-v3",
-      input: batchTexts,
-=======
-      model: "jina-embeddings-v3",
-      task: options.task || "text-matching",
-      input: textsToProcess,
-      truncate: true
->>>>>>> a8f7124e
+      input: textsToProcess as any,
     };
 
     if (request.model === "jina-embeddings-v3") {
@@ -121,7 +115,7 @@
             "Authorization": `Bearer ${JINA_API_KEY}`
           }
         }
-      );
+      ); 
 
       if (!response.data.data) {
         console.error('No data returned from Jina API');
@@ -129,7 +123,7 @@
           // On last retry, create placeholder embeddings
           const dimensionSize = options.dimensions || 1024;
           const placeholderEmbeddings = textsToProcess.map(text => {
-            console.error(`Failed to get embedding after all retries: [${text.substring(0, 50)}...]`);
+            console.error(`Failed to get embedding after all retries: [${truncateInputString(text)}...]`);
             return new Array(dimensionSize).fill(0);
           });
           
@@ -151,7 +145,7 @@
       
       // Process successful embeddings
       const successfulEmbeddings: number[][] = [];
-      const remainingTexts: string[] = [];
+      const remainingTexts: (string | Record<string, string>)[] = [];
       const newIndexMap = new Map<number, number>();
       
       for (let idx = 0; idx < textsToProcess.length; idx++) {
@@ -171,7 +165,7 @@
           const newIndex = remainingTexts.length;
           newIndexMap.set(newIndex, indexMap.get(idx)!);
           remainingTexts.push(textsToProcess[idx]);
-          console.log(`Missing embedding for index ${idx}, will retry: [${textsToProcess[idx].substring(0, 50)}...]`);
+          console.log(`Missing embedding for index ${idx}, will retry: [${truncateInputString(textsToProcess[idx])}...]`);
         }
       }
 
@@ -201,7 +195,7 @@
         const dimensionSize = options.dimensions || 1024;
         for (let idx = 0; idx < textsToProcess.length; idx++) {
           const originalIndex = indexMap.get(idx)!;
-          console.error(`Failed to get embedding after all retries for index ${originalIndex}: [${textsToProcess[idx].substring(0, 50)}...]`);
+          console.error(`Failed to get embedding after all retries for index ${originalIndex}: [${truncateInputString(textsToProcess[idx])}...]`);
           
           while (batchEmbeddings.length <= originalIndex) {
             batchEmbeddings.push([]);
@@ -238,4 +232,12 @@
   }
   
   return { batchEmbeddings, batchTokens };
+}
+
+function truncateInputString(input: string | Record<string, string>): string {
+  if (typeof input === 'string') {
+    return input.slice(0, 50);
+  } else {
+    return Object.values(input)[0].slice(0, 50);
+  }
 }