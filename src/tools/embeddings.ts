--- conflicted
+++ resolved
@@ -91,15 +91,8 @@
 
   while (textsToProcess.length > 0 && retryCount < MAX_RETRIES) {
     const request: JinaEmbeddingRequest = {
-<<<<<<< HEAD
       model: options.model || "jina-embeddings-v3",
       input: textsToProcess as any,
-=======
-      model: "jina-embeddings-v3",
-      task: options.task || "text-matching",
-      input: textsToProcess,
-      truncate: true,
->>>>>>> aeb52462
     };
 
     if (request.model === "jina-embeddings-v3") {
