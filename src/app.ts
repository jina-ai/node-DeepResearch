--- conflicted
+++ resolved
@@ -584,13 +584,9 @@
       body.max_annotations,
       body.min_annotation_relevance,
       body.language_code,
-<<<<<<< HEAD
+      body.search_language_code,
       body.search_provider,
-      body.with_images,
-=======
-      body.search_language_code,
-      body.search_provider
->>>>>>> 77c96c07
+      body.with_images
     )
     let finalAnswer = (finalStep as AnswerAction).mdAnswer;
 
