--- conflicted
+++ resolved
@@ -502,11 +502,7 @@
       // Add content to queue for both thinking steps and final answer
       if (step.action === 'visit') {
         // emit every url in the visit action in url field
-<<<<<<< HEAD
-        (step as VisitAction).URLTargets?.forEach((url) => {
-=======
         ((step as VisitAction).URLTargets as string[]).forEach((url) => {
->>>>>>> 94cb43a2
           const chunk: ChatCompletionChunk = {
             id: requestId,
             object: 'chat.completion.chunk',
