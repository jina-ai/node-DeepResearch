import express, {Request, Response, RequestHandler} from 'express';
import cors from 'cors';
import {getResponse} from './agent';
import {
  TrackerContext,
  ChatCompletionRequest,
  ChatCompletionResponse,
  ChatCompletionChunk,
  AnswerAction,
  Model, StepAction, VisitAction,
} from './types';
import {TokenTracker} from "./utils/token-tracker";
import {ActionTracker} from "./utils/action-tracker";
import {ObjectGeneratorSafe} from "./utils/safe-generator";
import {jsonSchema} from "ai"; // or another converter library
import {normalizeHostName} from "./utils/url-tools";

const app = express();

// Get secret from command line args for optional authentication
const secret = process.argv.find(arg => arg.startsWith('--secret='))?.split('=')[1];


app.use(cors());
app.use(express.json({
  limit: '10mb'
}));

// Add health check endpoint for Docker container verification
app.get('/health', (req, res) => {
  res.json({status: 'ok'});
});

async function* streamTextNaturally(text: string, streamingState: StreamingState) {
  // Split text into chunks that preserve CJK characters, URLs, and regular words
  const chunks = splitTextIntoChunks(text);
  let burstMode = false;
  let consecutiveShortItems = 0;

  for (const chunk of chunks) {
    if (!streamingState.currentlyStreaming) {
      yield chunks.slice(chunks.indexOf(chunk)).join('');
      return;
    }

    const delay = calculateDelay(chunk, burstMode);

    // Handle consecutive short items
    if (getEffectiveLength(chunk) <= 3 && chunk.trim().length > 0) {
      consecutiveShortItems++;
      if (consecutiveShortItems >= 3) {
        burstMode = true;
      }
    } else {
      consecutiveShortItems = 0;
      burstMode = false;
    }

    await new Promise(resolve => setTimeout(resolve, delay));
    yield chunk;
  }
}

function splitTextIntoChunks(text: string): string[] {
  const chunks: string[] = [];
  let currentChunk = '';
  let inURL = false;

  const pushCurrentChunk = () => {
    if (currentChunk) {
      chunks.push(currentChunk);
      currentChunk = '';
    }
  };

  for (let i = 0; i < text.length; i++) {
    const char = text[i];
    const nextChar = text[i + 1] || '';

    // URL detection
    if (char === 'h' && text.slice(i, i + 8).match(/https?:\/\//)) {
      pushCurrentChunk();
      inURL = true;
    }

    if (inURL) {
      currentChunk += char;
      // End of URL detection (whitespace or certain punctuation)
      if (/[\s\])}"']/.test(nextChar) || i === text.length - 1) {
        pushCurrentChunk();
        inURL = false;
      }
      continue;
    }

    // CJK character detection (including kana and hangul)
    if (/[\u4e00-\u9fff\u3040-\u30ff\uac00-\ud7af]/.test(char)) {
      pushCurrentChunk();
      chunks.push(char);
      continue;
    }

    // Whitespace handling
    if (/\s/.test(char)) {
      pushCurrentChunk();
      chunks.push(char);
      continue;
    }

    // Regular word building
    currentChunk += char;

    // Break on punctuation
    if (/[.!?,;:]/.test(nextChar)) {
      pushCurrentChunk();
    }
  }

  pushCurrentChunk();
  return chunks.filter(chunk => chunk !== '');
}

function calculateDelay(chunk: string, burstMode: boolean): number {
  const trimmedChunk = chunk.trim();

  // Handle whitespace
  if (trimmedChunk.length === 0) {
    return Math.random() * 20 + 10;
  }

  // Special handling for URLs
  if (chunk.match(/^https?:\/\//)) {
    return Math.random() * 50 + 10; // Slower typing for URLs
  }

  // Special handling for CJK characters
  if (/^[\u4e00-\u9fff\u3040-\u30ff\uac00-\ud7af]$/.test(chunk)) {
    return Math.random() * 25 + 10; // Longer delay for individual CJK characters
  }

  // Base delay calculation
  let baseDelay;
  if (burstMode) {
    baseDelay = Math.random() * 30 + 10;
  } else {
    const effectiveLength = getEffectiveLength(chunk);
    const perCharacterDelay = Math.max(10, 40 - effectiveLength * 2);
    baseDelay = Math.random() * perCharacterDelay + 10;
  }

  // Add variance based on chunk characteristics
  if (/[A-Z]/.test(chunk[0])) {
    baseDelay += Math.random() * 20 + 10;
  }

  if (/[^a-zA-Z\s]/.test(chunk)) {
    baseDelay += Math.random() * 30 + 10;
  }

  // Add pauses for punctuation
  if (/[.!?]$/.test(chunk)) {
    baseDelay += Math.random() * 200 + 10;
  } else if (/[,;:]$/.test(chunk)) {
    baseDelay += Math.random() * 100 + 10;
  }

  return baseDelay;
}

function getEffectiveLength(chunk: string): number {
  // Count CJK characters as 2 units
  const cjkCount = (chunk.match(/[\u4e00-\u9fff\u3040-\u30ff\uac00-\ud7af]/g) || []).length;
  const regularCount = chunk.length - cjkCount;
  return regularCount + (cjkCount * 2);
}

// Helper function to emit remaining content immediately
async function emitRemainingContent(
  res: Response,
  requestId: string,
  created: number,
  model: string,
  content: string,
) {
  if (!content) return;

  const chunk: ChatCompletionChunk = {
    id: requestId,
    object: 'chat.completion.chunk',
    created,
    model: model,
    system_fingerprint: 'fp_' + requestId,
    choices: [{
      index: 0,
      delta: {content, type: "think"},
      logprobs: null,
      finish_reason: null
    }],
  };
  res.write(`data: ${JSON.stringify(chunk)}\n\n`);
}

interface StreamingState {
  currentlyStreaming: boolean;
  currentGenerator: AsyncGenerator<string> | null;
  remainingContent: string;
  isEmitting: boolean;
  queue: { content: string; resolve: () => void }[];
  processingQueue: boolean;
}

function getTokenBudgetAndMaxAttempts(
  reasoningEffort: 'low' | 'medium' | 'high' | null = 'medium',
  maxCompletionTokens: number | null = null
): { tokenBudget: number, maxBadAttempts: number } {
  if (maxCompletionTokens !== null) {
    return {
      tokenBudget: maxCompletionTokens,
      maxBadAttempts: 1 // Default to medium setting for max attempts
    };
  }

  switch (reasoningEffort) {
    case 'low':
      return {tokenBudget: 100000, maxBadAttempts: 1};
    case 'high':
      return {tokenBudget: 1000000, maxBadAttempts: 2};
    case 'medium':
    default:
      return {tokenBudget: 500000, maxBadAttempts: 1};
  }
}


async function completeCurrentStreaming(
  streamingState: StreamingState,
  res: Response,
  requestId: string,
  created: number,
  model: string
) {
  if (streamingState.currentlyStreaming && streamingState.remainingContent) {
    // Force completion of current streaming
    await emitRemainingContent(
      res,
      requestId,
      created,
      model,
      streamingState.remainingContent
    );
    // Reset streaming state
    streamingState.currentlyStreaming = false;
    streamingState.remainingContent = '';
    streamingState.currentGenerator = null;
  }
}

// OpenAI-compatible chat completions endpoint
// Models API endpoints
app.get('/v1/models', (async (_req: Request, res: Response) => {
  const models: Model[] = [{
    id: 'jina-deepsearch-v1',
    object: 'model',
    created: 1686935002,
    owned_by: 'jina-ai'
  }];

  res.json({
    object: 'list',
    data: models
  });
}) as RequestHandler);

app.get('/v1/models/:model', (async (req: Request, res: Response) => {
  const modelId = req.params.model;

  if (modelId === 'jina-deepsearch-v1') {
    res.json({
      id: 'jina-deepsearch-v1',
      object: 'model',
      created: 1686935002,
      owned_by: 'jina-ai'
    });
  } else {
    res.status(404).json({
      error: {
        message: `Model '${modelId}' not found`,
        type: 'invalid_request_error',
        param: null,
        code: 'model_not_found'
      }
    });
  }
}) as RequestHandler);

if (secret) {
  // Check authentication only if secret is set
  app.use((req, res, next) => {
    const authHeader = req.headers.authorization;
    if (!authHeader || !authHeader.startsWith('Bearer ') || authHeader.split(' ')[1] !== secret) {
      console.log('[chat/completions] Unauthorized request');
      res.status(401).json({error: 'Unauthorized'});
      return;
    }

    return next();
  });
}

async function processQueue(streamingState: StreamingState, res: Response, requestId: string, created: number, model: string) {
  if (streamingState.processingQueue) return;

  streamingState.processingQueue = true;

  while (streamingState.queue.length > 0) {
    const current = streamingState.queue[0];

    // Clear any previous state
    streamingState.remainingContent = '';  // Add this line

    // Reset streaming state for new content
    streamingState.currentlyStreaming = true;
    streamingState.remainingContent = current.content;
    streamingState.isEmitting = true;

    try {
      // Add a check to prevent duplicate streaming
      if (streamingState.currentGenerator) {
        streamingState.currentGenerator = null;  // Add this line
      }

      for await (const word of streamTextNaturally(current.content, streamingState)) {
        const chunk: ChatCompletionChunk = {
          id: requestId,
          object: 'chat.completion.chunk',
          created,
          model,
          system_fingerprint: 'fp_' + requestId,
          choices: [{
            index: 0,
            delta: {content: word, type: 'think'},
            logprobs: null,
            finish_reason: null
          }]
        };
        res.write(`data: ${JSON.stringify(chunk)}\n\n`);
      }
    } catch (error) {
      console.error('Error in streaming:', error);
    } finally {
      // Clear state before moving to next item
      streamingState.isEmitting = false;
      streamingState.currentlyStreaming = false;
      streamingState.remainingContent = '';
      streamingState.queue.shift();
      current.resolve();
    }
  }

  streamingState.processingQueue = false;
}

app.post('/v1/chat/completions', (async (req: Request, res: Response) => {
  // Check authentication only if secret is set
  if (secret) {
    const authHeader = req.headers.authorization;
    if (!authHeader || !authHeader.startsWith('Bearer ') || authHeader.split(' ')[1] !== secret) {
      console.log('[chat/completions] Unauthorized request');
      res.status(401).json({error: 'Unauthorized'});
      return;
    }
  }

  const clientIp = req.headers['cf-connecting-ip'] || 
                   req.headers['x-forwarded-for'] || 
                   req.ip || 
                   req.socket.remoteAddress || 
                   'unknown';
  // Log request details (excluding sensitive data)
  console.log('[chat/completions] Request:', {
    model: req.body.model,
    stream: req.body.stream,
    messageCount: req.body.messages?.length,
    hasAuth: !!req.headers.authorization,
    requestId: Date.now().toString(),
    clientIp: clientIp,
  });

  const body = req.body as ChatCompletionRequest;
  if (!body.messages?.length) {
    return res.status(400).json({error: 'Messages array is required and must not be empty'});
  }
  const lastMessage = body.messages[body.messages.length - 1];
  if (lastMessage.role !== 'user') {
    return res.status(400).json({error: 'Last message must be from user'});
  }

  console.log('messages', JSON.stringify(body.messages));

  // clean <think> from all assistant messages
  body.messages = body.messages?.filter(message => {
    if (message.role === 'assistant') {
      // 2 cases message.content can be a string or an array
      if (typeof message.content === 'string') {
        message.content = (message.content as string).replace(/<think>[\s\S]*?<\/think>/g, '').trim();
        // Filter out the message if the content is empty after <think> removal
        return message.content !== '';
      } else if (Array.isArray(message.content)) {
        // find all type: text and clean <think> from .text
        message.content.forEach((content: any) => {
          if (content.type === 'text') {
            content.text = (content.text as string).replace(/<think>[\s\S]*?<\/think>/g, '').trim();
          }
        });
        //Filter out any content objects in the array that now have null/undefined/empty text.
        message.content = message.content.filter((content: any) =>
          !(content.type === 'text' && content.text === '')
        );

        //Filter out the message if the array is now empty
        return message.content.length > 0;
      }
      return true; // Keep the message if it's not an assistant message, or if assistant message has non string or array content.
    } else if (message.role === 'user' && Array.isArray(message.content)) {
      message.content = message.content.map((content: any) => {
        if (content.type === 'image_url') {
          return {
            type: 'image',
            image: content.image_url?.url || '',
          }
        }
        return content;
      });
      return true;
    } else if (message.role === 'system') {
      if (Array.isArray(message.content)) {
        message.content = message.content.map((content: any) => `${content.text || content}`).join(' ');
      }
      return true;
    }
    return true; // Keep other messages
  });

  let {tokenBudget, maxBadAttempts} = getTokenBudgetAndMaxAttempts(
    body.reasoning_effort,
    body.max_completion_tokens
  );

  if (body.budget_tokens) {
    tokenBudget = body.budget_tokens;
  }
  if (body.max_attempts) {
    maxBadAttempts = body.max_attempts;
  }

  let responseSchema = undefined;
  if (body.response_format?.json_schema) {
    // Convert JSON schema to Zod schema using a proper converter
    try {
      responseSchema = jsonSchema(body.response_format.json_schema);
      console.log(responseSchema)
    } catch (error: any) {
      return res.status(400).json({error: `Invalid JSON schema: ${error.message}`});
    }
  }

  const requestId = Date.now().toString();
  const created = Math.floor(Date.now() / 1000);
  const context: TrackerContext = {
    tokenTracker: new TokenTracker(),
    actionTracker: new ActionTracker()
  };

  // Add this inside the chat completions endpoint, before setting up the action listener
  const streamingState: StreamingState = {
    currentlyStreaming: false,
    currentGenerator: null,
    remainingContent: '',
    isEmitting: false,
    queue: [],
    processingQueue: false
  };

  if (body.stream) {
    res.setHeader('Content-Type', 'text/event-stream');
    res.setHeader('Cache-Control', 'no-cache');
    res.setHeader('Connection', 'keep-alive');


    // Send initial chunk with opening think tag
    const initialChunk: ChatCompletionChunk = {
      id: requestId,
      object: 'chat.completion.chunk',
      created,
      model: body.model,
      system_fingerprint: 'fp_' + requestId,
      choices: [{
        index: 0,
        delta: {role: 'assistant', content: '<think>', type: 'think'},
        logprobs: null,
        finish_reason: null
      }]
    };
    res.write(`data: ${JSON.stringify(initialChunk)}\n\n`);

    // Set up progress listener with cleanup
    const actionListener = async (step: StepAction) => {
      // Add content to queue for both thinking steps and final answer
      if (step.action === 'visit') {
        // emit every url in the visit action in url field
        ((step as VisitAction).URLTargets as string[])?.forEach((url) => {
          const chunk: ChatCompletionChunk = {
            id: requestId,
            object: 'chat.completion.chunk',
            created,
            model: body.model,
            system_fingerprint: 'fp_' + requestId,
            choices: [{
              index: 0,
              delta: {type: 'think', url},
              logprobs: null,
              finish_reason: null,
            }]
          };
          res.write(`data: ${JSON.stringify(chunk)}\n\n`);
        });
      }
      if (step.think) {
        // if not ends with a space, add one
        const content = step.think + ' ';
        await new Promise<void>(resolve => {
          streamingState.queue.push({
            content,
            resolve
          });
          // Single call to process queue is sufficient
          processQueue(streamingState, res, requestId, created, body.model);
        });
      }
    };
    context.actionTracker.on('action', actionListener);

    // Make sure to update the cleanup code
    res.on('finish', () => {
      streamingState.currentlyStreaming = false;
      streamingState.currentGenerator = null;
      streamingState.remainingContent = '';
      context.actionTracker.removeListener('action', actionListener);
    });
  }

  try {
    const {
      result: finalStep,
      visitedURLs,
      readURLs,
      allURLs,
      allImages,
      imageReferences,
    } = await getResponse(undefined,
      tokenBudget,
      maxBadAttempts,
      context,
      body.messages,
      body.max_returned_urls,
      body.no_direct_answer,
      body.boost_hostnames?.map(i => normalizeHostName(i)),
      body.bad_hostnames?.map(i => normalizeHostName(i)),
      body.only_hostnames?.map(i => normalizeHostName(i)),
      body.max_annotations,
      body.min_annotation_relevance,
<<<<<<< HEAD
      body.with_images,
=======
      body.language_code
>>>>>>> aeb52462
      )
    let finalAnswer = (finalStep as AnswerAction).mdAnswer;

    const annotations = (finalStep as AnswerAction).references?.map(ref => ({
      type: 'url_citation' as const,
      url_citation: {
        title: ref.title,
        exactQuote: ref.exactQuote,
        url: ref.url,
        dateTime: ref.dateTime,
      }
    }))


    if (responseSchema) {
      try {
        const generator = new ObjectGeneratorSafe(context?.tokenTracker);
        const result = await generator.generateObject({
          model: 'agent',
          schema: responseSchema,
          prompt: finalAnswer,
          system: "Extract the structured data from the text according to the JSON schema.",
        });

        // Use the generated object as the response content
        finalAnswer = JSON.stringify(result.object, null, 2);
        console.log('Generated object:', finalAnswer)
      } catch (error) {
        console.error('Error processing response with schema:', error);
      }
    }

    const usage = context.tokenTracker.getTotalUsageSnakeCase();
    if (body.stream) {
      // Complete any ongoing streaming before sending final answer
      await completeCurrentStreaming(streamingState, res, requestId, created, body.model);
      // Send closing think tag
      const closeThinkChunk: ChatCompletionChunk = {
        id: requestId,
        object: 'chat.completion.chunk',
        created,
        model: body.model,
        system_fingerprint: 'fp_' + requestId,
        choices: [{
          index: 0,
          delta: {content: `</think>\n\n`, type: 'think'},
          logprobs: null,
          finish_reason: 'thinking_end'
        }]
      };
      res.write(`data: ${JSON.stringify(closeThinkChunk)}\n\n`);

      // After the content is fully streamed, send the final chunk with finish_reason and usage
      const finalChunk: ChatCompletionChunk = {
        id: requestId,
        object: 'chat.completion.chunk',
        created,
        model: body.model,
        system_fingerprint: 'fp_' + requestId,
        choices: [{
          index: 0,
          delta: {
            content: finalAnswer,
            type: responseSchema ? 'json' : 'text',
            annotations,
          },
          logprobs: null,
          finish_reason: 'stop'
        }],
        usage,
        visitedURLs,
        readURLs,
        numURLs: allURLs.length,
        allImages,
        imageReferences
      };
      res.write(`data: ${JSON.stringify(finalChunk)}\n\n`);
      res.end();
    } else {

      const response: ChatCompletionResponse = {
        id: requestId,
        object: 'chat.completion',
        created,
        model: body.model,
        system_fingerprint: 'fp_' + requestId,
        choices: [{
          index: 0,
          message: {
            role: 'assistant',
            content: finalStep.action === 'answer' ? (finalAnswer || '') : finalStep.think,
            type: responseSchema ? 'json' : 'text',
            annotations,
          },
          logprobs: null,
          finish_reason: 'stop'
        }],
        usage,
        visitedURLs,
        readURLs,
        numURLs: allURLs.length,
        allImages,
        imageReferences: imageReferences,
      };

      // Log final response (excluding full content for brevity)
      console.log('[chat/completions] Response:', {
        id: response.id,
        status: 200,
        contentLength: response.choices[0].message.content.length,
        usage: response.usage,
        visitedURLs: response.visitedURLs,
        readURLs: response.readURLs,
        numURLs: allURLs.length,
        allImages: allImages?.length,
      });

      res.json(response);
    }
  } catch (error: any) {
    // Log error details
    console.error('[chat/completions] Error:', {
      message: error?.message || 'An error occurred',
      stack: error?.stack,
      type: error?.constructor?.name,
      requestId
    });

    // Track error as rejected tokens with Vercel token counting
    const errorMessage = error?.message || 'An error occurred';

    // Clean up event listeners
    context.actionTracker.removeAllListeners('action');

    // Get token usage in OpenAI API format
    const usage = context.tokenTracker.getTotalUsageSnakeCase();

    if (body.stream && res.headersSent) {
      // For streaming responses that have already started, send error as a chunk
      // First send closing think tag if we're in the middle of thinking
      const closeThinkChunk: ChatCompletionChunk = {
        id: requestId,
        object: 'chat.completion.chunk',
        created,
        model: body.model,
        system_fingerprint: 'fp_' + requestId,
        choices: [{
          index: 0,
          delta: {content: '</think>', type: 'think'},
          logprobs: null,
          finish_reason: 'error'
        }],
        usage,
      };
      res.write(`data: ${JSON.stringify(closeThinkChunk)}\n\n`);


      const errorChunk: ChatCompletionChunk = {
        id: requestId,
        object: 'chat.completion.chunk',
        created,
        model: body.model,
        system_fingerprint: 'fp_' + requestId,
        choices: [{
          index: 0,
          delta: {content: errorMessage, type: 'error'},
          logprobs: null,
          finish_reason: 'error'
        }],
        usage
      };
      res.write(`data: ${JSON.stringify(errorChunk)}\n\n`);
      res.end();
    } else {
      // For non-streaming or not-yet-started responses, send error as JSON
      const response: ChatCompletionResponse = {
        id: requestId,
        object: 'chat.completion',
        created,
        model: body.model,
        system_fingerprint: 'fp_' + requestId,
        choices: [{
          index: 0,
          message: {
            role: 'assistant',
            content: `Error: ${errorMessage}`,
            type: 'error'
          },
          logprobs: null,
          finish_reason: 'error'
        }],
        usage,
      };
      res.json(response);
    }
  }
}) as RequestHandler);


export default app;<|MERGE_RESOLUTION|>--- conflicted
+++ resolved
@@ -569,11 +569,8 @@
       body.only_hostnames?.map(i => normalizeHostName(i)),
       body.max_annotations,
       body.min_annotation_relevance,
-<<<<<<< HEAD
+      body.language_code,
       body.with_images,
-=======
-      body.language_code
->>>>>>> aeb52462
       )
     let finalAnswer = (finalStep as AnswerAction).mdAnswer;
 
