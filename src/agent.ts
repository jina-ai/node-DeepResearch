--- conflicted
+++ resolved
@@ -40,19 +40,11 @@
   removeExtraLineBreaks,
   removeHTMLtags, repairMarkdownFinal, repairMarkdownFootnotesOuter
 } from "./utils/text-tools";
-<<<<<<< HEAD
-import {MAX_QUERIES_PER_STEP, MAX_REFLECT_PER_STEP, MAX_URLS_PER_STEP, Schemas} from "./utils/schemas";
-import {formatDateBasedOnType, formatDateRange} from "./utils/date-tools";
-import {repairUnknownChars} from "./tools/broken-ch-fixer";
-import {reviseAnswer} from "./tools/md-fixer";
-import {buildImageReferences, buildReferences} from "./tools/build-ref";
-=======
 import { MAX_QUERIES_PER_STEP, MAX_REFLECT_PER_STEP, MAX_URLS_PER_STEP, Schemas } from "./utils/schemas";
 import { formatDateBasedOnType, formatDateRange } from "./utils/date-tools";
 import { repairUnknownChars } from "./tools/broken-ch-fixer";
 import { reviseAnswer } from "./tools/md-fixer";
-import { buildReferences } from "./tools/build-ref";
->>>>>>> aeb52462
+import { buildImageReferences, buildReferences } from "./tools/build-ref";
 
 async function sleep(ms: number) {
   const seconds = Math.ceil(ms / 1000);
@@ -387,21 +379,6 @@
 }
 
 export async function getResponse(question?: string,
-<<<<<<< HEAD
-                                  tokenBudget: number = 1_000_000,
-                                  maxBadAttempts: number = 2,
-                                  existingContext?: Partial<TrackerContext>,
-                                  messages?: Array<CoreMessage>,
-                                  numReturnedURLs: number = 100,
-                                  noDirectAnswer: boolean = false,
-                                  boostHostnames: string[] = [],
-                                  badHostnames: string[] = [],
-                                  onlyHostnames: string[] = [],
-                                  maxRef: number = 10,
-                                  minRelScore: number = 0.75,
-                                  with_images: boolean = false
-): Promise<{ result: StepAction; context: TrackerContext; visitedURLs: string[], readURLs: string[], allURLs: string[], allImages?: string[], imageReferences?: ImageReference[] }> {
-=======
   tokenBudget: number = 1_000_000,
   maxBadAttempts: number = 2,
   existingContext?: Partial<TrackerContext>,
@@ -413,9 +390,9 @@
   onlyHostnames: string[] = [],
   maxRef: number = 10,
   minRelScore: number = 0.75,
-  languageCode: string | undefined = undefined
-): Promise<{ result: StepAction; context: TrackerContext; visitedURLs: string[], readURLs: string[], allURLs: string[] }> {
->>>>>>> aeb52462
+  languageCode: string | undefined = undefined,
+  with_images: boolean = false
+): Promise<{ result: StepAction; context: TrackerContext; visitedURLs: string[], readURLs: string[], allURLs: string[], allImages?: string[], imageReferences?: ImageReference[] }> {
 
   let step = 0;
   let totalStep = 0;
