--- conflicted
+++ resolved
@@ -54,12 +54,8 @@
 
 export type VisitAction = BaseAction & {
   action: "visit";
-<<<<<<< HEAD
-  URLTargets: string[];
+  URLTargets: number[] | string[];
   image?: string;
-=======
-  URLTargets: number[] | string[];
->>>>>>> 94cb43a2
 };
 
 export type CodingAction = BaseAction & {
